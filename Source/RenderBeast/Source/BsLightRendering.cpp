--- conflicted
+++ resolved
@@ -1,416 +1,400 @@
-//********************************** Banshee Engine (www.banshee3d.com) **************************************************//
-//**************** Copyright (c) 2016 Marko Pintera (marko.pintera@gmail.com). All rights reserved. **********************//
-#include "BsLightRendering.h"
-#include "BsMaterial.h"
-#include "BsShader.h"
-#include "BsRenderBeast.h"
-#include "BsRenderTargets.h"
-#include "BsGpuParams.h"
-#include "BsGpuParamsSet.h"
-#include "BsGpuBuffer.h"
-#include "BsLight.h"
-#include "BsRendererUtility.h"
-
-namespace bs { namespace ct
-{
-	static const UINT32 BUFFER_INCREMENT = 16 * sizeof(LightData);
-
-	TiledLightingParamDef gTiledLightingParamDef;
-	PerLightParamDef gPerLightParamDef;
-
-	RendererLight::RendererLight(Light* light)
-		:internal(light)
-	{ }
-
-	void RendererLight::getParameters(LightData& output) const
-	{
-		Radian spotAngle = Math::clamp(internal->getSpotAngle() * 0.5f, Degree(0), Degree(89));
-		Radian spotFalloffAngle = Math::clamp(internal->getSpotFalloffAngle() * 0.5f, Degree(0), (Degree)spotAngle);
-		Color color = internal->getColor();
-
-		output.position = internal->getPosition();
-		output.attRadius = internal->getBounds().getRadius();
-		output.srcRadius = internal->getSourceRadius();
-		output.direction = internal->getRotation().zAxis();
-		output.luminance = internal->getLuminance();
-		output.spotAngles.x = spotAngle.valueRadians();
-		output.spotAngles.y = Math::cos(output.spotAngles.x);
-		output.spotAngles.z = 1.0f / std::max(Math::cos(spotFalloffAngle) - output.spotAngles.y, 0.001f);
-		output.attRadiusSqrdInv = 1.0f / (output.attRadius * output.attRadius);
-		output.color = Vector3(color.r, color.g, color.b);
-
-		// If directional lights, convert angular radius in degrees to radians
-		if (internal->getType() == LightType::Directional)
-			output.srcRadius *= Math::DEG2RAD;
-
-		// Create position for fake attenuation for area spot lights (with disc center)
-		if (internal->getType() == LightType::Spot)
-			output.shiftedLightPosition = output.position - output.direction * (output.srcRadius / Math::tan(spotAngle * 0.5f));
-		else
-			output.shiftedLightPosition = output.position;
-	}
-
-	void RendererLight::getParameters(SPtr<GpuParamBlockBuffer>& buffer) const
-	{
-		LightData lightData;
-		getParameters(lightData);
-
-		float type = 0.0f;
-		switch (internal->getType())
-		{
-		case LightType::Directional:
-			type = 0;
-			break;
-		case LightType::Radial:
-			type = 0.3f;
-			break;
-		case LightType::Spot:
-			type = 0.8f;
-			break;
-		}
-
-		gPerLightParamDef.gLightPositionAndSrcRadius.set(buffer, Vector4(lightData.position, lightData.srcRadius));
-		gPerLightParamDef.gLightColorAndLuminance.set(buffer, Vector4(lightData.color, lightData.luminance));
-		gPerLightParamDef.gLightSpotAnglesAndSqrdInvAttRadius.set(buffer, Vector4(lightData.spotAngles, lightData.attRadiusSqrdInv));
-		gPerLightParamDef.gLightDirectionAndAttRadius.set(buffer, Vector4(lightData.direction, lightData.attRadius));
-		gPerLightParamDef.gShiftedLightPositionAndType.set(buffer, Vector4(lightData.shiftedLightPosition, type));
-
-		Vector4 lightGeometry;
-		lightGeometry.x = internal->getType() == LightType::Spot ? (float)Light::LIGHT_CONE_NUM_SIDES : 0;
-		lightGeometry.y = (float)Light::LIGHT_CONE_NUM_SLICES;
-		lightGeometry.z = internal->getBounds().getRadius();
-
-		float coneRadius = Math::sin(lightData.spotAngles.x) * internal->getAttenuationRadius();
-		lightGeometry.w = coneRadius;
-
-		gPerLightParamDef.gLightGeometry.set(buffer, lightGeometry);
-
-		Matrix4 transform = Matrix4::TRS(internal->getPosition(), internal->getRotation(), Vector3::ONE);
-		gPerLightParamDef.gMatConeTransform.set(buffer, transform);
-	}
-
-	GBufferParams::GBufferParams(const SPtr<Material>& material, const SPtr<GpuParamsSet>& paramsSet)
-	{
-		SPtr<GpuParams> params = paramsSet->getGpuParams();
-
-		auto& texParams = material->getShader()->getTextureParams();
-		for (auto& entry : texParams)
-		{
-			if (entry.second.rendererSemantic == RPS_GBufferA)
-				params->getTextureParam(GPT_COMPUTE_PROGRAM, entry.second.name, mGBufferA);
-			else if (entry.second.rendererSemantic == RPS_GBufferB)
-				params->getTextureParam(GPT_COMPUTE_PROGRAM, entry.second.name, mGBufferB);
-			else if (entry.second.rendererSemantic == RPS_GBufferC)
-				params->getTextureParam(GPT_COMPUTE_PROGRAM, entry.second.name, mGBufferC);
-			else if (entry.second.rendererSemantic == RPS_GBufferDepth)
-				params->getTextureParam(GPT_COMPUTE_PROGRAM, entry.second.name, mGBufferDepth);
-		}
-	}
-
-	void GBufferParams::bind(const SPtr<RenderTargets>& renderTargets)
-	{
-		mGBufferA.set(renderTargets->getGBufferA());
-		mGBufferB.set(renderTargets->getGBufferB());
-		mGBufferC.set(renderTargets->getGBufferC());
-		mGBufferDepth.set(renderTargets->getSceneDepth());
-	}
-
-	template<bool MSAA>
-	DirectionalLightMat<MSAA>::DirectionalLightMat()
-		:mGBufferParams(mMaterial, mParamsSet)
-	{
-
-	}
-
-	template<bool MSAA>
-	void DirectionalLightMat<MSAA>::_initDefines(ShaderDefines& defines)
-	{
-		if (MSAA)
-			defines.set("MSAA_COUNT", 2); // Actual count doesn't matter, as long as it's greater than one
-		else
-			defines.set("MSAA_COUNT", 1);
-	}
-
-	template<bool MSAA>
-	void DirectionalLightMat<MSAA>::bind(const SPtr<RenderTargets>& gbuffer, const SPtr<GpuParamBlockBuffer>& perCamera)
-	{
-		RendererUtility::instance().setPass(mMaterial, 0);
-
-		mGBufferParams.bind(gbuffer);
-		mParamsSet->setParamBlockBuffer("PerCamera", perCamera, true);
-	}
-
-	template<bool MSAA>
-	void DirectionalLightMat<MSAA>::setPerLightParams(const SPtr<GpuParamBlockBuffer>& perLight)
-	{
-		mParamsSet->setParamBlockBuffer("PerLight", perLight, true);
-		
-		gRendererUtility().setPassParams(mParamsSet);
-	}
-
-	template class DirectionalLightMat<true>;
-	template class DirectionalLightMat<false>;
-
-	template<bool MSAA, bool InsideGeometry>
-	PointLightMat<MSAA, InsideGeometry>::PointLightMat()
-		:mGBufferParams(mMaterial, mParamsSet)
-	{
-	}
-
-	template<bool MSAA, bool InsideGeometry>
-	void PointLightMat<MSAA, InsideGeometry>::_initDefines(ShaderDefines& defines)
-	{
-		if (MSAA)
-			defines.set("MSAA_COUNT", 2); // Actual count doesn't matter, as long as it's greater than one
-		else
-			defines.set("MSAA_COUNT", 1);
-
-		if (InsideGeometry)
-			defines.set("INSIDE_GEOMETRY", 1);
-	}
-
-	template<bool MSAA, bool InsideGeometry>
-	void PointLightMat<MSAA, InsideGeometry>::bind(const SPtr<RenderTargets>& gbuffer, 
-		const SPtr<GpuParamBlockBuffer>& perCamera)
-	{
-		RendererUtility::instance().setPass(mMaterial, 0);
-
-		mGBufferParams.bind(gbuffer);
-		mParamsSet->setParamBlockBuffer("PerCamera", perCamera, true);
-	}
-
-	template<bool MSAA, bool InsideGeometry>
-	void PointLightMat<MSAA, InsideGeometry>::setPerLightParams(const SPtr<GpuParamBlockBuffer>& perLight)
-	{
-		mParamsSet->setParamBlockBuffer("PerLight", perLight, true);
-		
-		gRendererUtility().setPassParams(mParamsSet);
-	}
-
-	template class PointLightMat<false, false>;
-	template class PointLightMat<false, true>;
-	template class PointLightMat<true, false>;
-	template class PointLightMat<true, true>;
-
-	GPULightData::GPULightData()
-		:mNumLights{}
-	{ }
-
-	void GPULightData::setLights(const Vector<LightData>& lightData, UINT32 numDirLights, UINT32 numRadialLights,
-									UINT32 numSpotLights)
-	{
-		mNumLights[0] = numDirLights;
-		mNumLights[1] = numRadialLights;
-		mNumLights[2] = numSpotLights;
-
-		Vector3I lightOffsets;
-		lightOffsets[0] = numDirLights;
-		lightOffsets[1] = lightOffsets[0] + numRadialLights;
-		lightOffsets[2] = lightOffsets[1] + numSpotLights;
-
-		UINT32 totalNumLights = (UINT32)lightOffsets[2];
-
-		UINT32 size = totalNumLights * sizeof(LightData);
-		UINT32 curBufferSize;
-
-		if (mLightBuffer != nullptr)
-			curBufferSize = mLightBuffer->getSize();
-		else
-			curBufferSize = 0;
-
-		if (size > curBufferSize || curBufferSize == 0)
-		{
-			// Allocate at least one block even if no lights, to avoid issues with null buffers
-			UINT32 bufferSize = std::max(1, Math::ceilToInt(size / (float)BUFFER_INCREMENT)) * BUFFER_INCREMENT;
-
-			GPU_BUFFER_DESC bufferDesc;
-			bufferDesc.type = GBT_STRUCTURED;
-			bufferDesc.elementCount = bufferSize / sizeof(LightData);
-			bufferDesc.elementSize = sizeof(LightData);
-			bufferDesc.format = BF_UNKNOWN;
-
-			mLightBuffer = GpuBuffer::create(bufferDesc);
-		}
-
-		if (size > 0)
-			mLightBuffer->writeData(0, size, lightData.data(), BWT_DISCARD);
-	}
-
-	const UINT32 TiledDeferredLighting::TILE_SIZE = 16;
-
-	TiledDeferredLighting::TiledDeferredLighting(const SPtr<Material>& material, const SPtr<GpuParamsSet>& paramsSet,
-													UINT32 sampleCount)
-		: mSampleCount(sampleCount), mMaterial(material), mParamsSet(paramsSet), mGBufferParams(material, paramsSet)
-		, mLightOffsets()
-	{
-		SPtr<GpuParams> params = mParamsSet->getGpuParams();
-
-<<<<<<< HEAD
-		params->getTextureParam(GPT_COMPUTE_PROGRAM, "gGBufferATex", mGBufferA);
-		params->getTextureParam(GPT_COMPUTE_PROGRAM, "gGBufferBTex", mGBufferB);
-		params->getTextureParam(GPT_COMPUTE_PROGRAM, "gGBufferCTex", mGBufferC);
-		params->getTextureParam(GPT_COMPUTE_PROGRAM, "gDepthBufferTex", mGBufferDepth);
-
-=======
->>>>>>> a8819e5b
-		params->getBufferParam(GPT_COMPUTE_PROGRAM, "gLights", mLightBufferParam);
-
-		if (params->hasLoadStoreTexture(GPT_COMPUTE_PROGRAM, "gOutput"))
-			params->getLoadStoreTextureParam(GPT_COMPUTE_PROGRAM, "gOutput", mOutputTextureParam);
-
-		if (params->hasBuffer(GPT_COMPUTE_PROGRAM, "gOutput"))
-			params->getBufferParam(GPT_COMPUTE_PROGRAM, "gOutput", mOutputBufferParam);
-
-		mParamBuffer = gTiledLightingParamDef.createBuffer();
-		mParamsSet->setParamBlockBuffer("Params", mParamBuffer, true);
-	}
-
-	void TiledDeferredLighting::execute(const SPtr<RenderTargets>& renderTargets, const SPtr<GpuParamBlockBuffer>& perCamera,
-		bool noLighting)
-	{
-		Vector2I framebufferSize;
-		framebufferSize[0] = renderTargets->getWidth();
-		framebufferSize[1] = renderTargets->getHeight();
-		gTiledLightingParamDef.gFramebufferSize.set(mParamBuffer, framebufferSize);
-
-		if (noLighting)
-		{
-			Vector3I lightOffsets;
-			lightOffsets[0] = 0;
-			lightOffsets[1] = 0;
-			lightOffsets[2] = 0;
-
-			gTiledLightingParamDef.gLightOffsets.set(mParamBuffer, lightOffsets);
-		}
-		else
-		{
-			gTiledLightingParamDef.gLightOffsets.set(mParamBuffer, mLightOffsets);
-		}
-		mParamBuffer->flushToGPU();
-
-		mGBufferParams.bind(renderTargets);
-		mParamsSet->setParamBlockBuffer("PerCamera", perCamera, true);
-
-		if (mSampleCount > 1)
-		{
-			SPtr<GpuBuffer> lightAccumulation = renderTargets->getLightAccumulationBuffer();
-			mOutputBufferParam.set(lightAccumulation);
-		}
-		else
-		{
-			SPtr<Texture> lightAccumulation = renderTargets->getLightAccumulation();
-			mOutputTextureParam.set(lightAccumulation);
-		}
-
-		UINT32 width = renderTargets->getWidth();
-		UINT32 height = renderTargets->getHeight();
-
-		UINT32 numTilesX = (UINT32)Math::ceilToInt(width / (float)TILE_SIZE);
-		UINT32 numTilesY = (UINT32)Math::ceilToInt(height / (float)TILE_SIZE);
-
-		gRendererUtility().setComputePass(mMaterial, 0);
-		gRendererUtility().setPassParams(mParamsSet);
-
-		RenderAPI::instance().dispatchCompute(numTilesX, numTilesY);
-	}
-
-	void TiledDeferredLighting::setLights(const GPULightData& lightData)
-	{
-		mLightBufferParam.set(lightData.getLightBuffer());
-
-		mLightOffsets[0] = lightData.getNumDirLights();
-		mLightOffsets[1] = mLightOffsets[0] + lightData.getNumRadialLights();
-		mLightOffsets[2] = mLightOffsets[1] + lightData.getNumSpotLights();
-	}
-
-	template<int MSAA_COUNT>
-	TTiledDeferredLightingMat<MSAA_COUNT>::TTiledDeferredLightingMat()
-		:mInternal(mMaterial, mParamsSet, MSAA_COUNT)
-	{
-
-	}
-
-	template<int MSAA_COUNT>
-	void TTiledDeferredLightingMat<MSAA_COUNT>::_initDefines(ShaderDefines& defines)
-	{
-		defines.set("TILE_SIZE", TiledDeferredLighting::TILE_SIZE);
-		defines.set("MSAA_COUNT", MSAA_COUNT);
-	}
-
-	template<int MSAA_COUNT>
-	void TTiledDeferredLightingMat<MSAA_COUNT>::execute(const SPtr<RenderTargets>& gbuffer,
-		const SPtr<GpuParamBlockBuffer>& perCamera, bool noLighting)
-	{
-		mInternal.execute(gbuffer, perCamera, noLighting);
-	}
-
-	template<int MSAA_COUNT>
-	void TTiledDeferredLightingMat<MSAA_COUNT>::setLights(const GPULightData& lightData)
-	{
-		mInternal.setLights(lightData);
-	}
-
-	TiledDeferredLightingMaterials::TiledDeferredLightingMaterials()
-	{
-		mInstances[0] = bs_new<TTiledDeferredLightingMat<1>>();
-		mInstances[1] = bs_new<TTiledDeferredLightingMat<2>>();
-		mInstances[2] = bs_new<TTiledDeferredLightingMat<4>>();
-		mInstances[3] = bs_new<TTiledDeferredLightingMat<8>>();
-	}
-
-	TiledDeferredLightingMaterials::~TiledDeferredLightingMaterials()
-	{
-		for (UINT32 i = 0; i < 4; i++)
-			bs_delete(mInstances[i]);
-	}
-
-	ITiledDeferredLightingMat* TiledDeferredLightingMaterials::get(UINT32 msaa)
-	{
-		if (msaa == 1)
-			return mInstances[0];
-		else if (msaa == 2)
-			return mInstances[1];
-		else if (msaa == 4)
-			return mInstances[2];
-		else
-			return mInstances[3];
-	}
-
-	FlatFramebufferToTextureParamDef gFlatFramebufferToTextureParamDef;
-
-	FlatFramebufferToTextureMat::FlatFramebufferToTextureMat()
-	{
-		SPtr<GpuParams> params = mParamsSet->getGpuParams();
-		params->getBufferParam(GPT_FRAGMENT_PROGRAM, "gInput", mInputParam);
-
-		mParamBuffer = gTiledLightingParamDef.createBuffer();
-		mParamsSet->setParamBlockBuffer("Params", mParamBuffer, true);
-	}
-
-	void FlatFramebufferToTextureMat::_initDefines(ShaderDefines& defines)
-	{
-		// Do nothing
-	}
-
-	void FlatFramebufferToTextureMat::execute(const SPtr<GpuBuffer>& flatFramebuffer, const SPtr<Texture>& target)
-	{
-		const TextureProperties& props = target->getProperties();
-
-		Vector2I framebufferSize;
-		framebufferSize[0] = props.getWidth();
-		framebufferSize[1] = props.getHeight();
-		gFlatFramebufferToTextureParamDef.gFramebufferSize.set(mParamBuffer, framebufferSize);
-
-		gFlatFramebufferToTextureParamDef.gSampleCount.set(mParamBuffer, props.getNumSamples());
-
-		mParamBuffer->flushToGPU();
-
-		mInputParam.set(flatFramebuffer);
-
-		gRendererUtility().setPass(mMaterial, 0);
-		gRendererUtility().setPassParams(mParamsSet);
-
-		Rect2 area(0.0f, 0.0f, (float)props.getWidth(), (float)props.getHeight());
-		gRendererUtility().drawScreenQuad(area);
-	}
+//********************************** Banshee Engine (www.banshee3d.com) **************************************************//
+//**************** Copyright (c) 2016 Marko Pintera (marko.pintera@gmail.com). All rights reserved. **********************//
+#include "BsLightRendering.h"
+#include "BsMaterial.h"
+#include "BsShader.h"
+#include "BsRenderBeast.h"
+#include "BsRenderTargets.h"
+#include "BsGpuParams.h"
+#include "BsGpuParamsSet.h"
+#include "BsGpuBuffer.h"
+#include "BsLight.h"
+#include "BsRendererUtility.h"
+
+namespace bs { namespace ct
+{
+	static const UINT32 BUFFER_INCREMENT = 16 * sizeof(LightData);
+
+	TiledLightingParamDef gTiledLightingParamDef;
+	PerLightParamDef gPerLightParamDef;
+
+	RendererLight::RendererLight(Light* light)
+		:internal(light)
+	{ }
+
+	void RendererLight::getParameters(LightData& output) const
+	{
+		Radian spotAngle = Math::clamp(internal->getSpotAngle() * 0.5f, Degree(0), Degree(89));
+		Radian spotFalloffAngle = Math::clamp(internal->getSpotFalloffAngle() * 0.5f, Degree(0), (Degree)spotAngle);
+		Color color = internal->getColor();
+
+		output.position = internal->getPosition();
+		output.attRadius = internal->getBounds().getRadius();
+		output.srcRadius = internal->getSourceRadius();
+		output.direction = internal->getRotation().zAxis();
+		output.luminance = internal->getLuminance();
+		output.spotAngles.x = spotAngle.valueRadians();
+		output.spotAngles.y = Math::cos(output.spotAngles.x);
+		output.spotAngles.z = 1.0f / std::max(Math::cos(spotFalloffAngle) - output.spotAngles.y, 0.001f);
+		output.attRadiusSqrdInv = 1.0f / (output.attRadius * output.attRadius);
+		output.color = Vector3(color.r, color.g, color.b);
+
+		// If directional lights, convert angular radius in degrees to radians
+		if (internal->getType() == LightType::Directional)
+			output.srcRadius *= Math::DEG2RAD;
+
+		// Create position for fake attenuation for area spot lights (with disc center)
+		if (internal->getType() == LightType::Spot)
+			output.shiftedLightPosition = output.position - output.direction * (output.srcRadius / Math::tan(spotAngle * 0.5f));
+		else
+			output.shiftedLightPosition = output.position;
+	}
+
+	void RendererLight::getParameters(SPtr<GpuParamBlockBuffer>& buffer) const
+	{
+		LightData lightData;
+		getParameters(lightData);
+
+		float type = 0.0f;
+		switch (internal->getType())
+		{
+		case LightType::Directional:
+			type = 0;
+			break;
+		case LightType::Radial:
+			type = 0.3f;
+			break;
+		case LightType::Spot:
+			type = 0.8f;
+			break;
+		}
+
+		gPerLightParamDef.gLightPositionAndSrcRadius.set(buffer, Vector4(lightData.position, lightData.srcRadius));
+		gPerLightParamDef.gLightColorAndLuminance.set(buffer, Vector4(lightData.color, lightData.luminance));
+		gPerLightParamDef.gLightSpotAnglesAndSqrdInvAttRadius.set(buffer, Vector4(lightData.spotAngles, lightData.attRadiusSqrdInv));
+		gPerLightParamDef.gLightDirectionAndAttRadius.set(buffer, Vector4(lightData.direction, lightData.attRadius));
+		gPerLightParamDef.gShiftedLightPositionAndType.set(buffer, Vector4(lightData.shiftedLightPosition, type));
+
+		Vector4 lightGeometry;
+		lightGeometry.x = internal->getType() == LightType::Spot ? (float)Light::LIGHT_CONE_NUM_SIDES : 0;
+		lightGeometry.y = (float)Light::LIGHT_CONE_NUM_SLICES;
+		lightGeometry.z = internal->getBounds().getRadius();
+
+		float coneRadius = Math::sin(lightData.spotAngles.x) * internal->getAttenuationRadius();
+		lightGeometry.w = coneRadius;
+
+		gPerLightParamDef.gLightGeometry.set(buffer, lightGeometry);
+
+		Matrix4 transform = Matrix4::TRS(internal->getPosition(), internal->getRotation(), Vector3::ONE);
+		gPerLightParamDef.gMatConeTransform.set(buffer, transform);
+	}
+
+	GBufferParams::GBufferParams(const SPtr<Material>& material, const SPtr<GpuParamsSet>& paramsSet)
+	{
+		SPtr<GpuParams> params = paramsSet->getGpuParams();
+
+		params->getTextureParam(GPT_COMPUTE_PROGRAM, "gGBufferATex", mGBufferA);
+		params->getTextureParam(GPT_COMPUTE_PROGRAM, "gGBufferBTex", mGBufferB);
+		params->getTextureParam(GPT_COMPUTE_PROGRAM, "gGBufferCTex", mGBufferC);
+		params->getTextureParam(GPT_COMPUTE_PROGRAM, "gDepthBufferTex", mGBufferDepth);
+	}
+
+	void GBufferParams::bind(const SPtr<RenderTargets>& renderTargets)
+	{
+		mGBufferA.set(renderTargets->getGBufferA());
+		mGBufferB.set(renderTargets->getGBufferB());
+		mGBufferC.set(renderTargets->getGBufferC());
+		mGBufferDepth.set(renderTargets->getSceneDepth());
+	}
+
+	template<bool MSAA>
+	DirectionalLightMat<MSAA>::DirectionalLightMat()
+		:mGBufferParams(mMaterial, mParamsSet)
+	{
+
+	}
+
+	template<bool MSAA>
+	void DirectionalLightMat<MSAA>::_initDefines(ShaderDefines& defines)
+	{
+		if (MSAA)
+			defines.set("MSAA_COUNT", 2); // Actual count doesn't matter, as long as it's greater than one
+		else
+			defines.set("MSAA_COUNT", 1);
+	}
+
+	template<bool MSAA>
+	void DirectionalLightMat<MSAA>::bind(const SPtr<RenderTargets>& gbuffer, const SPtr<GpuParamBlockBuffer>& perCamera)
+	{
+		RendererUtility::instance().setPass(mMaterial, 0);
+
+		mGBufferParams.bind(gbuffer);
+		mParamsSet->setParamBlockBuffer("PerCamera", perCamera, true);
+	}
+
+	template<bool MSAA>
+	void DirectionalLightMat<MSAA>::setPerLightParams(const SPtr<GpuParamBlockBuffer>& perLight)
+	{
+		mParamsSet->setParamBlockBuffer("PerLight", perLight, true);
+		
+		gRendererUtility().setPassParams(mParamsSet);
+	}
+
+	template class DirectionalLightMat<true>;
+	template class DirectionalLightMat<false>;
+
+	template<bool MSAA, bool InsideGeometry>
+	PointLightMat<MSAA, InsideGeometry>::PointLightMat()
+		:mGBufferParams(mMaterial, mParamsSet)
+	{
+	}
+
+	template<bool MSAA, bool InsideGeometry>
+	void PointLightMat<MSAA, InsideGeometry>::_initDefines(ShaderDefines& defines)
+	{
+		if (MSAA)
+			defines.set("MSAA_COUNT", 2); // Actual count doesn't matter, as long as it's greater than one
+		else
+			defines.set("MSAA_COUNT", 1);
+
+		if (InsideGeometry)
+			defines.set("INSIDE_GEOMETRY", 1);
+	}
+
+	template<bool MSAA, bool InsideGeometry>
+	void PointLightMat<MSAA, InsideGeometry>::bind(const SPtr<RenderTargets>& gbuffer, 
+		const SPtr<GpuParamBlockBuffer>& perCamera)
+	{
+		RendererUtility::instance().setPass(mMaterial, 0);
+
+		mGBufferParams.bind(gbuffer);
+		mParamsSet->setParamBlockBuffer("PerCamera", perCamera, true);
+	}
+
+	template<bool MSAA, bool InsideGeometry>
+	void PointLightMat<MSAA, InsideGeometry>::setPerLightParams(const SPtr<GpuParamBlockBuffer>& perLight)
+	{
+		mParamsSet->setParamBlockBuffer("PerLight", perLight, true);
+		
+		gRendererUtility().setPassParams(mParamsSet);
+	}
+
+	template class PointLightMat<false, false>;
+	template class PointLightMat<false, true>;
+	template class PointLightMat<true, false>;
+	template class PointLightMat<true, true>;
+
+	GPULightData::GPULightData()
+		:mNumLights{}
+	{ }
+
+	void GPULightData::setLights(const Vector<LightData>& lightData, UINT32 numDirLights, UINT32 numRadialLights,
+									UINT32 numSpotLights)
+	{
+		mNumLights[0] = numDirLights;
+		mNumLights[1] = numRadialLights;
+		mNumLights[2] = numSpotLights;
+
+		Vector3I lightOffsets;
+		lightOffsets[0] = numDirLights;
+		lightOffsets[1] = lightOffsets[0] + numRadialLights;
+		lightOffsets[2] = lightOffsets[1] + numSpotLights;
+
+		UINT32 totalNumLights = (UINT32)lightOffsets[2];
+
+		UINT32 size = totalNumLights * sizeof(LightData);
+		UINT32 curBufferSize;
+
+		if (mLightBuffer != nullptr)
+			curBufferSize = mLightBuffer->getSize();
+		else
+			curBufferSize = 0;
+
+		if (size > curBufferSize || curBufferSize == 0)
+		{
+			// Allocate at least one block even if no lights, to avoid issues with null buffers
+			UINT32 bufferSize = std::max(1, Math::ceilToInt(size / (float)BUFFER_INCREMENT)) * BUFFER_INCREMENT;
+
+			GPU_BUFFER_DESC bufferDesc;
+			bufferDesc.type = GBT_STRUCTURED;
+			bufferDesc.elementCount = bufferSize / sizeof(LightData);
+			bufferDesc.elementSize = sizeof(LightData);
+			bufferDesc.format = BF_UNKNOWN;
+
+			mLightBuffer = GpuBuffer::create(bufferDesc);
+		}
+
+		if (size > 0)
+			mLightBuffer->writeData(0, size, lightData.data(), BWT_DISCARD);
+	}
+
+	const UINT32 TiledDeferredLighting::TILE_SIZE = 16;
+
+	TiledDeferredLighting::TiledDeferredLighting(const SPtr<Material>& material, const SPtr<GpuParamsSet>& paramsSet,
+													UINT32 sampleCount)
+		: mSampleCount(sampleCount), mMaterial(material), mParamsSet(paramsSet), mGBufferParams(material, paramsSet)
+		, mLightOffsets()
+	{
+		SPtr<GpuParams> params = mParamsSet->getGpuParams();
+
+		params->getBufferParam(GPT_COMPUTE_PROGRAM, "gLights", mLightBufferParam);
+
+		if (params->hasLoadStoreTexture(GPT_COMPUTE_PROGRAM, "gOutput"))
+			params->getLoadStoreTextureParam(GPT_COMPUTE_PROGRAM, "gOutput", mOutputTextureParam);
+
+		if (params->hasBuffer(GPT_COMPUTE_PROGRAM, "gOutput"))
+			params->getBufferParam(GPT_COMPUTE_PROGRAM, "gOutput", mOutputBufferParam);
+
+		mParamBuffer = gTiledLightingParamDef.createBuffer();
+		mParamsSet->setParamBlockBuffer("Params", mParamBuffer, true);
+	}
+
+	void TiledDeferredLighting::execute(const SPtr<RenderTargets>& renderTargets, const SPtr<GpuParamBlockBuffer>& perCamera,
+		bool noLighting)
+	{
+		Vector2I framebufferSize;
+		framebufferSize[0] = renderTargets->getWidth();
+		framebufferSize[1] = renderTargets->getHeight();
+		gTiledLightingParamDef.gFramebufferSize.set(mParamBuffer, framebufferSize);
+
+		if (noLighting)
+		{
+			Vector3I lightOffsets;
+			lightOffsets[0] = 0;
+			lightOffsets[1] = 0;
+			lightOffsets[2] = 0;
+
+			gTiledLightingParamDef.gLightOffsets.set(mParamBuffer, lightOffsets);
+		}
+		else
+		{
+			gTiledLightingParamDef.gLightOffsets.set(mParamBuffer, mLightOffsets);
+		}
+		mParamBuffer->flushToGPU();
+
+		mGBufferParams.bind(renderTargets);
+		mParamsSet->setParamBlockBuffer("PerCamera", perCamera, true);
+
+		if (mSampleCount > 1)
+		{
+			SPtr<GpuBuffer> lightAccumulation = renderTargets->getLightAccumulationBuffer();
+			mOutputBufferParam.set(lightAccumulation);
+		}
+		else
+		{
+			SPtr<Texture> lightAccumulation = renderTargets->getLightAccumulation();
+			mOutputTextureParam.set(lightAccumulation);
+		}
+
+		UINT32 width = renderTargets->getWidth();
+		UINT32 height = renderTargets->getHeight();
+
+		UINT32 numTilesX = (UINT32)Math::ceilToInt(width / (float)TILE_SIZE);
+		UINT32 numTilesY = (UINT32)Math::ceilToInt(height / (float)TILE_SIZE);
+
+		gRendererUtility().setComputePass(mMaterial, 0);
+		gRendererUtility().setPassParams(mParamsSet);
+
+		RenderAPI::instance().dispatchCompute(numTilesX, numTilesY);
+	}
+
+	void TiledDeferredLighting::setLights(const GPULightData& lightData)
+	{
+		mLightBufferParam.set(lightData.getLightBuffer());
+
+		mLightOffsets[0] = lightData.getNumDirLights();
+		mLightOffsets[1] = mLightOffsets[0] + lightData.getNumRadialLights();
+		mLightOffsets[2] = mLightOffsets[1] + lightData.getNumSpotLights();
+	}
+
+	template<int MSAA_COUNT>
+	TTiledDeferredLightingMat<MSAA_COUNT>::TTiledDeferredLightingMat()
+		:mInternal(mMaterial, mParamsSet, MSAA_COUNT)
+	{
+
+	}
+
+	template<int MSAA_COUNT>
+	void TTiledDeferredLightingMat<MSAA_COUNT>::_initDefines(ShaderDefines& defines)
+	{
+		defines.set("TILE_SIZE", TiledDeferredLighting::TILE_SIZE);
+		defines.set("MSAA_COUNT", MSAA_COUNT);
+	}
+
+	template<int MSAA_COUNT>
+	void TTiledDeferredLightingMat<MSAA_COUNT>::execute(const SPtr<RenderTargets>& gbuffer,
+		const SPtr<GpuParamBlockBuffer>& perCamera, bool noLighting)
+	{
+		mInternal.execute(gbuffer, perCamera, noLighting);
+	}
+
+	template<int MSAA_COUNT>
+	void TTiledDeferredLightingMat<MSAA_COUNT>::setLights(const GPULightData& lightData)
+	{
+		mInternal.setLights(lightData);
+	}
+
+	TiledDeferredLightingMaterials::TiledDeferredLightingMaterials()
+	{
+		mInstances[0] = bs_new<TTiledDeferredLightingMat<1>>();
+		mInstances[1] = bs_new<TTiledDeferredLightingMat<2>>();
+		mInstances[2] = bs_new<TTiledDeferredLightingMat<4>>();
+		mInstances[3] = bs_new<TTiledDeferredLightingMat<8>>();
+	}
+
+	TiledDeferredLightingMaterials::~TiledDeferredLightingMaterials()
+	{
+		for (UINT32 i = 0; i < 4; i++)
+			bs_delete(mInstances[i]);
+	}
+
+	ITiledDeferredLightingMat* TiledDeferredLightingMaterials::get(UINT32 msaa)
+	{
+		if (msaa == 1)
+			return mInstances[0];
+		else if (msaa == 2)
+			return mInstances[1];
+		else if (msaa == 4)
+			return mInstances[2];
+		else
+			return mInstances[3];
+	}
+
+	FlatFramebufferToTextureParamDef gFlatFramebufferToTextureParamDef;
+
+	FlatFramebufferToTextureMat::FlatFramebufferToTextureMat()
+	{
+		SPtr<GpuParams> params = mParamsSet->getGpuParams();
+		params->getBufferParam(GPT_FRAGMENT_PROGRAM, "gInput", mInputParam);
+
+		mParamBuffer = gTiledLightingParamDef.createBuffer();
+		mParamsSet->setParamBlockBuffer("Params", mParamBuffer, true);
+	}
+
+	void FlatFramebufferToTextureMat::_initDefines(ShaderDefines& defines)
+	{
+		// Do nothing
+	}
+
+	void FlatFramebufferToTextureMat::execute(const SPtr<GpuBuffer>& flatFramebuffer, const SPtr<Texture>& target)
+	{
+		const TextureProperties& props = target->getProperties();
+
+		Vector2I framebufferSize;
+		framebufferSize[0] = props.getWidth();
+		framebufferSize[1] = props.getHeight();
+		gFlatFramebufferToTextureParamDef.gFramebufferSize.set(mParamBuffer, framebufferSize);
+
+		gFlatFramebufferToTextureParamDef.gSampleCount.set(mParamBuffer, props.getNumSamples());
+
+		mParamBuffer->flushToGPU();
+
+		mInputParam.set(flatFramebuffer);
+
+		gRendererUtility().setPass(mMaterial, 0);
+		gRendererUtility().setPassParams(mParamsSet);
+
+		Rect2 area(0.0f, 0.0f, (float)props.getWidth(), (float)props.getHeight());
+		gRendererUtility().drawScreenQuad(area);
+	}
 }}