--- conflicted
+++ resolved
@@ -11,12 +11,14 @@
 			uint targetIdx : SV_RenderTargetArrayIndex;
 		};
 
-<<<<<<< HEAD
-		cbuffer ShadowCubeParams
+		cbuffer ShadowCubeMatrices
 		{
 			float4x4 gFaceVPMatrices[6];
+		};
+		
+		cbuffer ShadowCubeMasks
+		{
 			uint gFaceMasks[6];
-			uint padding[2];
 		};
 		
 		[maxvertexcount(18)]
@@ -25,20 +27,6 @@
 			// Output a triangle to all relevant faces
 			[unroll]
 			for (int faceIdx = 0; faceIdx < 6; faceIdx++)
-=======
-			cbuffer ShadowCubeMatrices
-			{
-				float4x4 gFaceVPMatrices[6];
-			};
-			
-			cbuffer ShadowCubeMasks
-			{
-				uint gFaceMasks[6];
-			};
-			
-			[maxvertexcount(18)]
-			void main(triangle ShadowVStoFS inputs[3], inout TriangleStream<GSToPS> outStream)
->>>>>>> a8819e5b
 			{
 				// Check the per-object masks that were determined based on CPU frustum culling
 				[branch]
