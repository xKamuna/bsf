--- conflicted
+++ resolved
@@ -15,22 +15,14 @@
 		{
 			float4 position : SV_Position;
 			
-<<<<<<< HEAD
 			#ifdef USES_GS
 			float4 worldPos : TEXCOORD0;
 			#endif
-=======
-			cbuffer ShadowParams
-			{
-				float4x4 gMatViewProj;
-				float gDepthBias;
-				float gDepthRange;
-			};
->>>>>>> a8819e5b
 		};
 		
 		cbuffer ShadowParams
 		{
+			float4x4 gMatViewProj;
 			float gDepthBias;
 			float gDepthRange;
 		};
@@ -44,25 +36,17 @@
 				clipPos.w = 1.0f;
 			}
 
-<<<<<<< HEAD
 			// Output linear depth in range [0, 1]
 			// TODO - Handle case for backends using [-1, 1] depth range
-			float linearDepth = clipPos.z * gDepthRange + gDepthBias;
-			clipPos.z = linearDepth * clipPos.w;
+			#if LINEAR_DEPTH_RANGE
+				float linearDepth = clipPos.z * gDepthRange + gDepthBias;
+				clipPos.z = linearDepth * clipPos.w;
+			#endif
 		}		
 	
 		ShadowVStoFS vsmain(VertexInput_PO input)
 		{
 			ShadowVStoFS output;
-=======
-				// Output linear depth in range [0, 1]
-				// TODO - Handle case for backends using [-1, 1] depth range
-				#if LINEAR_DEPTH_RANGE
-					float linearDepth = clipPos.z * gDepthRange + gDepthBias;
-					clipPos.z = linearDepth * clipPos.w;
-				#endif
-			}		
->>>>>>> a8819e5b
 		
 			float4 worldPosition = getVertexWorldPosition(input);
 			
@@ -81,36 +65,16 @@
 	};
 };
 
-<<<<<<< HEAD
 technique ShadowDepth
-=======
-Technique 
- : inherits("PerObjectData")
- : inherits("NormalVertexInput")
- : inherits("ShadowDepthBase")
- : inherits("ShadowDepth") =
->>>>>>> a8819e5b
 {
-	mixin GBufferOutput;
-	mixin PerCameraData;
 	mixin PerObjectData;
 	mixin NormalVertexInput;
 	mixin ShadowDepthBase;
 	mixin ShadowDepth;
 };
 
-<<<<<<< HEAD
 technique ShadowDepthSkinned
-=======
-Technique 
- : inherits("PerObjectData")
- : inherits("SkinnedVertexInput")
- : inherits("ShadowDepthBase")
- : inherits("ShadowDepth") =
->>>>>>> a8819e5b
 {
-	mixin GBufferOutput;
-	mixin PerCameraData;
 	mixin PerObjectData;
 	mixin SkinnedVertexInput;
 	mixin ShadowDepthBase;
@@ -119,18 +83,8 @@
 	tags = { "Skinned" };
 };
 
-<<<<<<< HEAD
 technique ShadowDepthMorph
-=======
-Technique 
- : inherits("PerObjectData")
- : inherits("MorphVertexInput")
- : inherits("ShadowDepthBase")
- : inherits("ShadowDepth") =
->>>>>>> a8819e5b
 {
-	mixin GBufferOutput;
-	mixin PerCameraData;
 	mixin PerObjectData;
 	mixin MorphVertexInput;
 	mixin ShadowDepthBase;
@@ -139,18 +93,8 @@
 	tags = { "Morph" };
 };
 
-<<<<<<< HEAD
 technique ShadowDepthSkinnedMorph
-=======
-Technique 
- : inherits("PerObjectData")
- : inherits("SkinnedMorphVertexInput")
- : inherits("ShadowDepthBase")
- : inherits("ShadowDepth") =
->>>>>>> a8819e5b
 {
-	mixin GBufferOutput;
-	mixin PerCameraData;
 	mixin PerObjectData;
 	mixin SkinnedMorphVertexInput;
 	mixin ShadowDepthBase;
